--- conflicted
+++ resolved
@@ -173,10 +173,6 @@
                 ffmpeg_process.stdin.close()
                 ffmpeg_process.stdout.close()
                 ffmpeg_process.terminate()
-<<<<<<< HEAD
-                ffmpeg_process.wait()  # Ensure the process has terminated
-        return stream
-=======
         return stream
 
 """ Pass-through, streaming in original OGG format
@@ -205,5 +201,4 @@
                 yield decrypted_chunk
 
         return stream
-"""
->>>>>>> b58e65c2
+"""